--- conflicted
+++ resolved
@@ -930,12 +930,7 @@
         self._ui.highlight_dimension_spin_box.setValue(highlight_dimension + 1)
         self._ui.highlight_dimension_spin_box.valueChanged.connect(self._change_highlight_dimension)
 
-<<<<<<< HEAD
-    @Slot(int)
     def _change_entity_dimensions(self, dimensions):
-=======
-    def _change_relationship_dimensions(self, dimensions):
->>>>>>> 33fcb482
         """
         Pushes a command to undo stack.
 
