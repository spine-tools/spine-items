# -*- coding: utf-8 -*-
######################################################################################################################
# Copyright (C) 2017-2022 Spine project consortium
# Copyright Spine Items contributors
# This file is part of Spine Items.
# Spine Items is free software: you can redistribute it and/or modify it under the terms of the GNU Lesser General
# Public License as published by the Free Software Foundation, either version 3 of the License, or (at your option)
# any later version. This program is distributed in the hope that it will be useful, but WITHOUT ANY WARRANTY;
# without even the implied warranty of MERCHANTABILITY or FITNESS FOR A PARTICULAR PURPOSE. See the GNU Lesser General
# Public License for more details. You should have received a copy of the GNU Lesser General Public License along with
# this program. If not, see <http://www.gnu.org/licenses/>.
######################################################################################################################

################################################################################
## Form generated from reading UI file 'import_editor_window.ui'
##
<<<<<<< HEAD
## Created by: Qt User Interface Compiler version 6.7.2
=======
## Created by: Qt User Interface Compiler version 6.7.3
>>>>>>> eb224ab5
##
## WARNING! All changes made in this file will be lost when recompiling UI file!
################################################################################

from PySide6.QtCore import (QCoreApplication, QDate, QDateTime, QLocale,
    QMetaObject, QObject, QPoint, QRect,
    QSize, QTime, QUrl, Qt)
from PySide6.QtGui import (QAction, QBrush, QColor, QConicalGradient,
    QCursor, QFont, QFontDatabase, QGradient,
    QIcon, QImage, QKeySequence, QLinearGradient,
    QPainter, QPalette, QPixmap, QRadialGradient,
    QTransform)
from PySide6.QtWidgets import (QAbstractItemView, QApplication, QCheckBox, QComboBox,
    QFrame, QGridLayout, QHBoxLayout, QHeaderView,
    QLabel, QLineEdit, QListView, QMainWindow,
    QPushButton, QSizePolicy, QSpacerItem, QSpinBox,
    QSplitter, QTableView, QToolButton, QVBoxLayout,
    QWidget)

from spine_items.importer.widgets.multi_checkable_list_view import MultiCheckableListView
from spine_items.importer.widgets.table_view_with_button_header import TableViewWithButtonHeader
from spine_items import resources_icons_rc

class Ui_MainWindow(object):
    def setupUi(self, MainWindow):
        if not MainWindow.objectName():
            MainWindow.setObjectName(u"MainWindow")
        MainWindow.resize(929, 732)
        MainWindow.setDockNestingEnabled(True)
        self.export_mappings_action = QAction(MainWindow)
        self.export_mappings_action.setObjectName(u"export_mappings_action")
        self.export_mappings_action.setEnabled(False)
        self.import_mappings_action = QAction(MainWindow)
        self.import_mappings_action.setObjectName(u"import_mappings_action")
        self.import_mappings_action.setEnabled(False)
        self.actionSwitch_connector = QAction(MainWindow)
        self.actionSwitch_connector.setObjectName(u"actionSwitch_connector")
        self.actionSwitch_connector.setEnabled(False)
        self.centralwidget = QWidget(MainWindow)
        self.centralwidget.setObjectName(u"centralwidget")
        self.verticalLayout_6 = QVBoxLayout(self.centralwidget)
        self.verticalLayout_6.setObjectName(u"verticalLayout_6")
        self.horizontalLayout_2 = QHBoxLayout()
        self.horizontalLayout_2.setObjectName(u"horizontalLayout_2")
        self.source_label = QLabel(self.centralwidget)
        self.source_label.setObjectName(u"source_label")

        self.horizontalLayout_2.addWidget(self.source_label)

        self.source_line_edit = QLineEdit(self.centralwidget)
        self.source_line_edit.setObjectName(u"source_line_edit")
        self.source_line_edit.setClearButtonEnabled(True)

        self.horizontalLayout_2.addWidget(self.source_line_edit)

        self.browse_source_button = QToolButton(self.centralwidget)
        self.browse_source_button.setObjectName(u"browse_source_button")
        icon = QIcon()
        icon.addFile(u":/icons/folder-open-solid.svg", QSize(), QIcon.Mode.Normal, QIcon.State.Off)
        self.browse_source_button.setIcon(icon)

        self.horizontalLayout_2.addWidget(self.browse_source_button)

        self.connector_label = QLabel(self.centralwidget)
        self.connector_label.setObjectName(u"connector_label")

        self.horizontalLayout_2.addWidget(self.connector_label)

        self.connector_line_edit = QLineEdit(self.centralwidget)
        self.connector_line_edit.setObjectName(u"connector_line_edit")
        sizePolicy = QSizePolicy(QSizePolicy.Policy.Preferred, QSizePolicy.Policy.Fixed)
        sizePolicy.setHorizontalStretch(0)
        sizePolicy.setVerticalStretch(0)
        sizePolicy.setHeightForWidth(self.connector_line_edit.sizePolicy().hasHeightForWidth())
        self.connector_line_edit.setSizePolicy(sizePolicy)
        self.connector_line_edit.setReadOnly(True)

        self.horizontalLayout_2.addWidget(self.connector_line_edit)


        self.verticalLayout_6.addLayout(self.horizontalLayout_2)

        self.splitter_source_list = QSplitter(self.centralwidget)
        self.splitter_source_list.setObjectName(u"splitter_source_list")
        self.splitter_source_list.setOrientation(Qt.Horizontal)
        self.source_list = MultiCheckableListView(self.splitter_source_list)
        self.source_list.setObjectName(u"source_list")
        sizePolicy1 = QSizePolicy(QSizePolicy.Policy.Expanding, QSizePolicy.Policy.Expanding)
        sizePolicy1.setHorizontalStretch(1)
        sizePolicy1.setVerticalStretch(0)
        sizePolicy1.setHeightForWidth(self.source_list.sizePolicy().hasHeightForWidth())
        self.source_list.setSizePolicy(sizePolicy1)
        self.source_list.setMaximumSize(QSize(16777215, 16777215))
        self.source_list.setContextMenuPolicy(Qt.CustomContextMenu)
        self.source_list.setAcceptDrops(True)
        self.source_list.setDragEnabled(True)
        self.source_list.setDragDropMode(QAbstractItemView.DragDrop)
        self.source_list.setSelectionMode(QAbstractItemView.ExtendedSelection)
        self.source_list.setTextElideMode(Qt.ElideLeft)
        self.splitter_source_list.addWidget(self.source_list)
        self.splitter_source_data_mappings = QSplitter(self.splitter_source_list)
        self.splitter_source_data_mappings.setObjectName(u"splitter_source_data_mappings")
        sizePolicy2 = QSizePolicy(QSizePolicy.Policy.Expanding, QSizePolicy.Policy.Preferred)
        sizePolicy2.setHorizontalStretch(5)
        sizePolicy2.setVerticalStretch(0)
        sizePolicy2.setHeightForWidth(self.splitter_source_data_mappings.sizePolicy().hasHeightForWidth())
        self.splitter_source_data_mappings.setSizePolicy(sizePolicy2)
        self.splitter_source_data_mappings.setOrientation(Qt.Horizontal)
        self.frame_source_data = QFrame(self.splitter_source_data_mappings)
        self.frame_source_data.setObjectName(u"frame_source_data")
        sizePolicy3 = QSizePolicy(QSizePolicy.Policy.Preferred, QSizePolicy.Policy.Preferred)
        sizePolicy3.setHorizontalStretch(1)
        sizePolicy3.setVerticalStretch(0)
        sizePolicy3.setHeightForWidth(self.frame_source_data.sizePolicy().hasHeightForWidth())
        self.frame_source_data.setSizePolicy(sizePolicy3)
        self.frame_source_data.setFrameShape(QFrame.NoFrame)
        self.frame_source_data.setFrameShadow(QFrame.Raised)
        self.frame_source_data.setLineWidth(0)
        self.frame_source_data.setMidLineWidth(0)
        self.verticalLayout = QVBoxLayout(self.frame_source_data)
        self.verticalLayout.setSpacing(0)
        self.verticalLayout.setObjectName(u"verticalLayout")
        self.verticalLayout.setContentsMargins(0, 0, 0, 0)
        self.verticalLayout_source_options = QVBoxLayout()
        self.verticalLayout_source_options.setSpacing(0)
        self.verticalLayout_source_options.setObjectName(u"verticalLayout_source_options")

        self.verticalLayout.addLayout(self.verticalLayout_source_options)

        self.source_data_table = TableViewWithButtonHeader(self.frame_source_data)
        self.source_data_table.setObjectName(u"source_data_table")
        sizePolicy4 = QSizePolicy(QSizePolicy.Policy.Expanding, QSizePolicy.Policy.Expanding)
        sizePolicy4.setHorizontalStretch(0)
        sizePolicy4.setVerticalStretch(0)
        sizePolicy4.setHeightForWidth(self.source_data_table.sizePolicy().hasHeightForWidth())
        self.source_data_table.setSizePolicy(sizePolicy4)
        self.source_data_table.setContextMenuPolicy(Qt.CustomContextMenu)

        self.verticalLayout.addWidget(self.source_data_table)

        self.horizontalLayout = QHBoxLayout()
        self.horizontalLayout.setObjectName(u"horizontalLayout")
        self.horizontalLayout.setContentsMargins(1, 1, 1, 1)
        self.horizontalSpacer = QSpacerItem(40, 20, QSizePolicy.Policy.Expanding, QSizePolicy.Policy.Minimum)

        self.horizontalLayout.addItem(self.horizontalSpacer)

        self.label = QLabel(self.frame_source_data)
        self.label.setObjectName(u"label")

        self.horizontalLayout.addWidget(self.label)

        self.default_column_type_combo_box = QComboBox(self.frame_source_data)
        self.default_column_type_combo_box.setObjectName(u"default_column_type_combo_box")

        self.horizontalLayout.addWidget(self.default_column_type_combo_box)


        self.verticalLayout.addLayout(self.horizontalLayout)

        self.splitter_source_data_mappings.addWidget(self.frame_source_data)
        self.splitter = QSplitter(self.splitter_source_data_mappings)
        self.splitter.setObjectName(u"splitter")
        self.splitter.setOrientation(Qt.Vertical)
        self.verticalLayoutWidget_2 = QWidget(self.splitter)
        self.verticalLayoutWidget_2.setObjectName(u"verticalLayoutWidget_2")
        self.verticalLayout_4 = QVBoxLayout(self.verticalLayoutWidget_2)
        self.verticalLayout_4.setObjectName(u"verticalLayout_4")
        self.verticalLayout_4.setContentsMargins(0, 0, 0, 0)
        self.label_2 = QLabel(self.verticalLayoutWidget_2)
        self.label_2.setObjectName(u"label_2")

        self.verticalLayout_4.addWidget(self.label_2)

        self.mapping_list = QListView(self.verticalLayoutWidget_2)
        self.mapping_list.setObjectName(u"mapping_list")
        self.mapping_list.setContextMenuPolicy(Qt.CustomContextMenu)
        self.mapping_list.setAcceptDrops(True)
        self.mapping_list.setDragEnabled(True)
        self.mapping_list.setDragDropMode(QAbstractItemView.DragDrop)
        self.mapping_list.setSelectionMode(QAbstractItemView.ExtendedSelection)

        self.verticalLayout_4.addWidget(self.mapping_list)

        self.splitter.addWidget(self.verticalLayoutWidget_2)
        self.frame_2 = QFrame(self.splitter)
        self.frame_2.setObjectName(u"frame_2")
        self.frame_2.setFrameShape(QFrame.NoFrame)
        self.frame_2.setFrameShadow(QFrame.Raised)
        self.frame_2.setLineWidth(0)
        self.verticalLayout_2 = QVBoxLayout(self.frame_2)
        self.verticalLayout_2.setSpacing(0)
        self.verticalLayout_2.setObjectName(u"verticalLayout_2")
        self.verticalLayout_2.setContentsMargins(2, 2, 2, 2)
        self.button_layout = QHBoxLayout()
        self.button_layout.setObjectName(u"button_layout")
        self.button_layout.setContentsMargins(0, 0, 0, 0)
        self.new_button = QPushButton(self.frame_2)
        self.new_button.setObjectName(u"new_button")

        self.button_layout.addWidget(self.new_button)

        self.remove_button = QPushButton(self.frame_2)
        self.remove_button.setObjectName(u"remove_button")

        self.button_layout.addWidget(self.remove_button)

        self.duplicate_button = QPushButton(self.frame_2)
        self.duplicate_button.setObjectName(u"duplicate_button")

        self.button_layout.addWidget(self.duplicate_button)


        self.verticalLayout_2.addLayout(self.button_layout)

        self.verticalLayout_3 = QVBoxLayout()
        self.verticalLayout_3.setObjectName(u"verticalLayout_3")
        self.mapping_options_contents = QGridLayout()
        self.mapping_options_contents.setSpacing(3)
        self.mapping_options_contents.setObjectName(u"mapping_options_contents")
        self.mapping_options_contents.setContentsMargins(3, 3, 3, 3)
        self.class_type_combo_box = QComboBox(self.frame_2)
        self.class_type_combo_box.addItem("")
        self.class_type_combo_box.addItem("")
        self.class_type_combo_box.addItem("")
        self.class_type_combo_box.addItem("")
        self.class_type_combo_box.addItem("")
        self.class_type_combo_box.addItem("")
        self.class_type_combo_box.setObjectName(u"class_type_combo_box")

        self.mapping_options_contents.addWidget(self.class_type_combo_box, 0, 1, 1, 1)

        self.value_type_label = QLabel(self.frame_2)
        self.value_type_label.setObjectName(u"value_type_label")

        self.mapping_options_contents.addWidget(self.value_type_label, 3, 0, 1, 1)

        self.value_type_combo_box = QComboBox(self.frame_2)
        self.value_type_combo_box.addItem("")
        self.value_type_combo_box.addItem("")
        self.value_type_combo_box.addItem("")
        self.value_type_combo_box.addItem("")
        self.value_type_combo_box.addItem("")
        self.value_type_combo_box.setObjectName(u"value_type_combo_box")

        self.mapping_options_contents.addWidget(self.value_type_combo_box, 3, 1, 1, 1)

        self.start_read_row_spin_box = QSpinBox(self.frame_2)
        self.start_read_row_spin_box.setObjectName(u"start_read_row_spin_box")
        self.start_read_row_spin_box.setMinimum(1)

        self.mapping_options_contents.addWidget(self.start_read_row_spin_box, 7, 1, 1, 1)

        self.class_type_label = QLabel(self.frame_2)
        self.class_type_label.setObjectName(u"class_type_label")

        self.mapping_options_contents.addWidget(self.class_type_label, 0, 0, 1, 1)

        self.dimension_spin_box = QSpinBox(self.frame_2)
        self.dimension_spin_box.setObjectName(u"dimension_spin_box")
        self.dimension_spin_box.setValue(0)

        self.mapping_options_contents.addWidget(self.dimension_spin_box, 4, 1, 1, 1)

        self.parameter_type_label = QLabel(self.frame_2)
        self.parameter_type_label.setObjectName(u"parameter_type_label")

        self.mapping_options_contents.addWidget(self.parameter_type_label, 2, 0, 1, 1)

        self.dimension_label = QLabel(self.frame_2)
        self.dimension_label.setObjectName(u"dimension_label")

        self.mapping_options_contents.addWidget(self.dimension_label, 4, 0, 1, 1)

        self.ignore_columns_button = QPushButton(self.frame_2)
        self.ignore_columns_button.setObjectName(u"ignore_columns_button")

        self.mapping_options_contents.addWidget(self.ignore_columns_button, 8, 1, 1, 1)

        self.import_entity_alternatives_check_box = QCheckBox(self.frame_2)
        self.import_entity_alternatives_check_box.setObjectName(u"import_entity_alternatives_check_box")

        self.mapping_options_contents.addWidget(self.import_entity_alternatives_check_box, 9, 0, 1, 1)

        self.map_dimension_spin_box = QSpinBox(self.frame_2)
        self.map_dimension_spin_box.setObjectName(u"map_dimension_spin_box")
        self.map_dimension_spin_box.setMinimum(1)

        self.mapping_options_contents.addWidget(self.map_dimension_spin_box, 5, 1, 1, 1)

        self.parameter_type_combo_box = QComboBox(self.frame_2)
        self.parameter_type_combo_box.addItem("")
        self.parameter_type_combo_box.addItem("")
        self.parameter_type_combo_box.addItem("")
        self.parameter_type_combo_box.setObjectName(u"parameter_type_combo_box")

        self.mapping_options_contents.addWidget(self.parameter_type_combo_box, 2, 1, 1, 1)

        self.read_start_row_label = QLabel(self.frame_2)
        self.read_start_row_label.setObjectName(u"read_start_row_label")

        self.mapping_options_contents.addWidget(self.read_start_row_label, 7, 0, 1, 1)

        self.ignore_columns_label = QLabel(self.frame_2)
        self.ignore_columns_label.setObjectName(u"ignore_columns_label")

        self.mapping_options_contents.addWidget(self.ignore_columns_label, 8, 0, 1, 1)

        self.map_dimensions_label = QLabel(self.frame_2)
        self.map_dimensions_label.setObjectName(u"map_dimensions_label")

        self.mapping_options_contents.addWidget(self.map_dimensions_label, 5, 0, 1, 1)

        self.import_entities_check_box = QCheckBox(self.frame_2)
        self.import_entities_check_box.setObjectName(u"import_entities_check_box")

        self.mapping_options_contents.addWidget(self.import_entities_check_box, 10, 0, 1, 1)

        self.time_series_repeat_check_box = QCheckBox(self.frame_2)
        self.time_series_repeat_check_box.setObjectName(u"time_series_repeat_check_box")

        self.mapping_options_contents.addWidget(self.time_series_repeat_check_box, 9, 1, 1, 1)

        self.map_compression_check_box = QCheckBox(self.frame_2)
        self.map_compression_check_box.setObjectName(u"map_compression_check_box")

        self.mapping_options_contents.addWidget(self.map_compression_check_box, 10, 1, 1, 1)


        self.verticalLayout_3.addLayout(self.mapping_options_contents)

        self.mapping_spec_table = QTableView(self.frame_2)
        self.mapping_spec_table.setObjectName(u"mapping_spec_table")
        self.mapping_spec_table.setLineWidth(0)
        self.mapping_spec_table.horizontalHeader().setStretchLastSection(True)

        self.verticalLayout_3.addWidget(self.mapping_spec_table)


        self.verticalLayout_2.addLayout(self.verticalLayout_3)

        self.splitter.addWidget(self.frame_2)
        self.splitter_source_data_mappings.addWidget(self.splitter)
        self.splitter_source_list.addWidget(self.splitter_source_data_mappings)

        self.verticalLayout_6.addWidget(self.splitter_source_list)

        MainWindow.setCentralWidget(self.centralwidget)
        QWidget.setTabOrder(self.source_line_edit, self.browse_source_button)
        QWidget.setTabOrder(self.browse_source_button, self.connector_line_edit)
        QWidget.setTabOrder(self.connector_line_edit, self.source_list)
        QWidget.setTabOrder(self.source_list, self.source_data_table)
        QWidget.setTabOrder(self.source_data_table, self.default_column_type_combo_box)
        QWidget.setTabOrder(self.default_column_type_combo_box, self.mapping_list)
        QWidget.setTabOrder(self.mapping_list, self.new_button)
        QWidget.setTabOrder(self.new_button, self.remove_button)
        QWidget.setTabOrder(self.remove_button, self.duplicate_button)
        QWidget.setTabOrder(self.duplicate_button, self.class_type_combo_box)
        QWidget.setTabOrder(self.class_type_combo_box, self.parameter_type_combo_box)
        QWidget.setTabOrder(self.parameter_type_combo_box, self.value_type_combo_box)
        QWidget.setTabOrder(self.value_type_combo_box, self.dimension_spin_box)
        QWidget.setTabOrder(self.dimension_spin_box, self.map_dimension_spin_box)
        QWidget.setTabOrder(self.map_dimension_spin_box, self.start_read_row_spin_box)
        QWidget.setTabOrder(self.start_read_row_spin_box, self.ignore_columns_button)
        QWidget.setTabOrder(self.ignore_columns_button, self.mapping_spec_table)

        self.retranslateUi(MainWindow)

        QMetaObject.connectSlotsByName(MainWindow)
    # setupUi

    def retranslateUi(self, MainWindow):
        MainWindow.setWindowTitle(QCoreApplication.translate("MainWindow", u"Import Editor", None))
        self.export_mappings_action.setText(QCoreApplication.translate("MainWindow", u"Export mappings...", None))
        self.import_mappings_action.setText(QCoreApplication.translate("MainWindow", u"Import mappings...", None))
        self.actionSwitch_connector.setText(QCoreApplication.translate("MainWindow", u"Switch connector...", None))
        self.source_label.setText(QCoreApplication.translate("MainWindow", u"File path:", None))
        self.source_line_edit.setPlaceholderText(QCoreApplication.translate("MainWindow", u"Select source from the browse button...", None))
#if QT_CONFIG(tooltip)
        self.browse_source_button.setToolTip(QCoreApplication.translate("MainWindow", u"Browse source files or specify database URL.", None))
#endif // QT_CONFIG(tooltip)
        self.browse_source_button.setText(QCoreApplication.translate("MainWindow", u"...", None))
        self.connector_label.setText(QCoreApplication.translate("MainWindow", u"Connector:", None))
        self.label.setText(QCoreApplication.translate("MainWindow", u"Surplus column data type:", None))
#if QT_CONFIG(tooltip)
        self.default_column_type_combo_box.setToolTip(QCoreApplication.translate("MainWindow", u"Select data type for additional columns in variable-length pivoted source data.", None))
#endif // QT_CONFIG(tooltip)
        self.label_2.setText(QCoreApplication.translate("MainWindow", u"Mappings", None))
        self.new_button.setText(QCoreApplication.translate("MainWindow", u"Add", None))
        self.remove_button.setText(QCoreApplication.translate("MainWindow", u"Remove", None))
        self.duplicate_button.setText(QCoreApplication.translate("MainWindow", u"Duplicate", None))
        self.class_type_combo_box.setItemText(0, QCoreApplication.translate("MainWindow", u"Entity class", None))
        self.class_type_combo_box.setItemText(1, QCoreApplication.translate("MainWindow", u"Entity group", None))
        self.class_type_combo_box.setItemText(2, QCoreApplication.translate("MainWindow", u"Alternative", None))
        self.class_type_combo_box.setItemText(3, QCoreApplication.translate("MainWindow", u"Scenario", None))
        self.class_type_combo_box.setItemText(4, QCoreApplication.translate("MainWindow", u"Scenario alternative", None))
        self.class_type_combo_box.setItemText(5, QCoreApplication.translate("MainWindow", u"Parameter value list", None))

        self.value_type_label.setText(QCoreApplication.translate("MainWindow", u"Default value type:", None))
        self.value_type_combo_box.setItemText(0, QCoreApplication.translate("MainWindow", u"Single value", None))
        self.value_type_combo_box.setItemText(1, QCoreApplication.translate("MainWindow", u"Time series", None))
        self.value_type_combo_box.setItemText(2, QCoreApplication.translate("MainWindow", u"Time pattern", None))
        self.value_type_combo_box.setItemText(3, QCoreApplication.translate("MainWindow", u"Map", None))
        self.value_type_combo_box.setItemText(4, QCoreApplication.translate("MainWindow", u"Array", None))

        self.class_type_label.setText(QCoreApplication.translate("MainWindow", u"Item type:", None))
#if QT_CONFIG(tooltip)
        self.dimension_spin_box.setToolTip(QCoreApplication.translate("MainWindow", u"Number of entity dimensions.", None))
#endif // QT_CONFIG(tooltip)
        self.parameter_type_label.setText(QCoreApplication.translate("MainWindow", u"Parameter type:", None))
        self.dimension_label.setText(QCoreApplication.translate("MainWindow", u"Number of dimensions:", None))
        self.ignore_columns_button.setText("")
        self.import_entity_alternatives_check_box.setText(QCoreApplication.translate("MainWindow", u"Import entity alternatives", None))
#if QT_CONFIG(tooltip)
        self.map_dimension_spin_box.setToolTip(QCoreApplication.translate("MainWindow", u"Number of dimensions when value type is Map.", None))
#endif // QT_CONFIG(tooltip)
        self.parameter_type_combo_box.setItemText(0, QCoreApplication.translate("MainWindow", u"Value", None))
        self.parameter_type_combo_box.setItemText(1, QCoreApplication.translate("MainWindow", u"Definition", None))
        self.parameter_type_combo_box.setItemText(2, QCoreApplication.translate("MainWindow", u"None", None))

        self.read_start_row_label.setText(QCoreApplication.translate("MainWindow", u"Read data from row:", None))
        self.ignore_columns_label.setText(QCoreApplication.translate("MainWindow", u"Ignore columns:", None))
        self.map_dimensions_label.setText(QCoreApplication.translate("MainWindow", u"Map dimensions:", None))
        self.import_entities_check_box.setText(QCoreApplication.translate("MainWindow", u"Import entities", None))
#if QT_CONFIG(tooltip)
        self.time_series_repeat_check_box.setToolTip(QCoreApplication.translate("MainWindow", u"Set the repeat flag for all imported time series", None))
#endif // QT_CONFIG(tooltip)
        self.time_series_repeat_check_box.setText(QCoreApplication.translate("MainWindow", u"Repeat time series", None))
        self.map_compression_check_box.setText(QCoreApplication.translate("MainWindow", u"Compress Maps", None))
    # retranslateUi
<|MERGE_RESOLUTION|>--- conflicted
+++ resolved
@@ -14,11 +14,7 @@
 ################################################################################
 ## Form generated from reading UI file 'import_editor_window.ui'
 ##
-<<<<<<< HEAD
-## Created by: Qt User Interface Compiler version 6.7.2
-=======
 ## Created by: Qt User Interface Compiler version 6.7.3
->>>>>>> eb224ab5
 ##
 ## WARNING! All changes made in this file will be lost when recompiling UI file!
 ################################################################################
