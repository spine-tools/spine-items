######################################################################################################################
# Copyright (C) 2017-2022 Spine project consortium
# Copyright Spine Items contributors
# This file is part of Spine Items.
# Spine Items is free software: you can redistribute it and/or modify it under the terms of the GNU Lesser General
# Public License as published by the Free Software Foundation, either version 3 of the License, or (at your option)
# any later version. This program is distributed in the hope that it will be useful, but WITHOUT ANY WARRANTY;
# without even the implied warranty of MERCHANTABILITY or FITNESS FOR A PARTICULAR PURPOSE. See the GNU Lesser General
# Public License for more details. You should have received a copy of the GNU Lesser General Public License along with
# this program. If not, see <http://www.gnu.org/licenses/>.
######################################################################################################################
<<<<<<< HEAD
""" Importer's execute kernel (do_work), as target for a multiprocess.Process """

import os

=======

"""Importer's execute kernel (do_work), as target for a multiprocess.Process"""
import os
>>>>>>> 3872b229
from spine_engine.project_item.project_item_resource import get_source, get_source_extras
from spinedb_api import clear_filter_configs, InvalidMapping
from spinedb_api.helpers import remove_credentials_from_url
from spinedb_api.spine_db_client import SpineDBClient
from spinedb_api.parameter_value import to_database
from spinedb_api.import_mapping.type_conversion import value_to_convert_spec
from spine_engine.utils.helpers import create_log_file_timestamp


def do_work(
    process, mapping, cancel_on_error, on_conflict, logs_dir, source_resources, connector, to_server_urls, lock, logger
):
    all_data = []
    all_errors = []
    table_mappings = {
        name: mappings
        for name, mappings in mapping.get("table_mappings", {}).items()
        if name in mapping["selected_tables"]
    }
    table_options = {
        name: options
        for name, options in mapping.get("table_options", {}).items()
        if name in mapping["selected_tables"]
    }
    table_column_convert_specs = {
        tn: {int(col): value_to_convert_spec(spec) for col, spec in cols.items()}
        for tn, cols in mapping.get("table_types", {}).items()
    }
    table_default_column_convert_fns = {
        tn: value_to_convert_spec(spec) for tn, spec in mapping.get("table_default_column_type", {}).items()
    }
    table_row_convert_specs = {
        tn: {int(col): value_to_convert_spec(spec) for col, spec in cols.items()}
        for tn, cols in mapping.get("table_row_types", {}).items()
    }
    to_clients = [SpineDBClient.from_server_url(server_url) for server_url in to_server_urls]
    for resource in source_resources:
        src = get_source(resource)
        if resource.hasfilepath:
            source_anchor = f"<a style='color:#BB99FF;' title='{src}' href='file:///{src}'>{os.path.basename(src)}</a>"
        else:
            safe_url = remove_credentials_from_url(src)
            source_anchor = f"<p style='color:#BB99FF;'>{safe_url}</p>"
        logger.msg.emit("Importing " + source_anchor)
        extras = get_source_extras(resource)
        try:
            connector.connect_to_source(src, **extras)
        except Exception as error:  # pylint: disable=broad-except
            logger.msg_error.emit(f"Failed to connect to {source_anchor}: {error}")
            return (False,)
        for name, mappings in table_mappings.items():
            logger.msg.emit(f"Processing table <b>{name}</b>")
            for spec in mappings:
                mapping_name = next(iter(spec.keys()))
                logger.msg.emit(f"* Applying mapping <b>{mapping_name}</b>...")
                try:
                    data, errors = connector.get_mapped_data(
                        {name: [spec]},
                        table_options,
                        table_column_convert_specs,
                        table_default_column_convert_fns,
                        table_row_convert_specs,
                        unparse_value=to_database,
                    )
                except InvalidMapping as error:
                    logger.msg_error.emit(f"Failed to import: {error}")
                    if cancel_on_error:
                        logger.msg_error.emit("Cancel import on error has been set. Bailing out.")
                        return (False,)
                    logger.msg_warning.emit("Ignoring errors. Set Cancel import on error to bail out instead.")
                    continue
                if not errors:
                    logger.msg.emit(f"Successful ({sum(len(d) for d in data.values())} data to be written).")
                else:
                    logger.msg_warning.emit(
                        f"Read {sum(len(d) for d in data.values())} data with {len(errors)} errors."
                    )
                all_data.append(data)
                all_errors.extend(errors)
        connector.disconnect()
        if all_data:
            for client in to_clients:
                lock.acquire()
                try:
                    with process.maybe_idle:
                        client.db_checkin()
                    success = _import_data_to_url(cancel_on_error, on_conflict, logs_dir, all_data, client, logger)
                    client.db_checkout()
                    if not success and cancel_on_error:
                        return (False,)
                finally:
                    lock.release()
            all_data.clear()
    if all_errors:
        # Log errors in a time stamped file into the logs directory
        timestamp = create_log_file_timestamp()
        logfilepath = os.path.abspath(os.path.join(logs_dir, timestamp + "_read_error.log"))
        with open(logfilepath, "w") as f:
            for err in all_errors:
                f.write(f"{err}\n")
        # Make error log file anchor with path as tooltip
        logfile_anchor = (
            "<a style='color:#BB99FF;' title='" + logfilepath + "' href='file:///" + logfilepath + "'>Error log</a>"
        )
        logger.msg_error.emit(logfile_anchor)
        if cancel_on_error:
            logger.msg_error.emit("Cancel import on error has been set. Bailing out.")
            return (False,)
        logger.msg_warning.emit("Ignoring errors. Set Cancel import on error to bail out instead.")
    return (True,)


def _import_data_to_url(cancel_on_error, on_conflict, logs_dir, all_data, client, logger):
    all_import_errors = []
    all_import_count = 0
    for data in all_data:
        response = client.import_data({**data, "on_conflict": on_conflict}, "")
        if "error" in response:
            all_import_errors.append(response["error"])
            continue
        import_count, import_errors = response["result"]
        all_import_count += import_count
        all_import_errors += import_errors
        if import_errors:
            logger.msg_error.emit("Errors while importing a table.")
            if cancel_on_error:
                logger.msg_error.emit("Cancel import on error is set. Bailing out.")
                if all_import_count > 0:
                    logger.msg_error.emit("Rolling back changes.")
                    client.call_method("rollback_session")
                    all_import_count = 0
                break
            logger.msg_warning.emit("Ignoring errors. Set Cancel import on error to bail out instead.")
    if all_import_count > 0:
        client.call_method("commit_session", "Import data by Spine Toolbox Importer")
        clean_url = clear_filter_configs(remove_credentials_from_url(client.get_db_url()))
        logger.msg_success.emit(
            f"Inserted {all_import_count} data with {len(all_import_errors)} errors into {clean_url}"
        )
    else:
        logger.msg_warning.emit("No new data imported")
    if all_import_errors:
        # Log errors in a time stamped file into the logs directory
        timestamp = create_log_file_timestamp()
        logfilepath = os.path.abspath(os.path.join(logs_dir, timestamp + "_import_error.log"))
        with open(logfilepath, "w") as f:
            for err in all_import_errors:
                f.write(str(err) + "\n")
        # Make error log file anchor with path as tooltip
        logfile_anchor = (
            "<a style='color:#BB99FF;' title='" + logfilepath + "' href='file:///" + logfilepath + "'>Error log</a>"
        )
        logger.msg_error.emit(logfile_anchor)
        return False
    return True<|MERGE_RESOLUTION|>--- conflicted
+++ resolved
@@ -9,16 +9,9 @@
 # Public License for more details. You should have received a copy of the GNU Lesser General Public License along with
 # this program. If not, see <http://www.gnu.org/licenses/>.
 ######################################################################################################################
-<<<<<<< HEAD
-""" Importer's execute kernel (do_work), as target for a multiprocess.Process """
-
-import os
-
-=======
 
 """Importer's execute kernel (do_work), as target for a multiprocess.Process"""
 import os
->>>>>>> 3872b229
 from spine_engine.project_item.project_item_resource import get_source, get_source_extras
 from spinedb_api import clear_filter_configs, InvalidMapping
 from spinedb_api.helpers import remove_credentials_from_url
