--- conflicted
+++ resolved
@@ -403,8 +403,6 @@
             "<b>View</b> and a <b>Data Store</b> has not been implemented yet."
         )
 
-<<<<<<< HEAD
-=======
     def test_rename(self):
         """Tests renaming a Data Store with an existing sqlite db in it's data_dir."""
         temp_path = self.create_temp_db()
@@ -432,7 +430,6 @@
         # Check that the db file has actually been moved
         self.assertTrue(os.path.exists(url["database"]))
 
->>>>>>> a1b6b12e
     def test_do_update_url_uses_filterable_resources_when_replacing_them(self):
         database_1 = os.path.join(self._temp_dir.name, "db1.sqlite")
         Path(database_1).touch()
